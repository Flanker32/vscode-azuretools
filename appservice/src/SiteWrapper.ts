/*---------------------------------------------------------------------------------------------
 *  Copyright (c) Microsoft Corporation. All rights reserved.
 *  Licensed under the MIT License. See License.txt in the project root for license information.
 *--------------------------------------------------------------------------------------------*/

// tslint:disable-next-line:no-require-imports
import WebSiteManagementClient = require('azure-arm-website');
import { AppServicePlan, Site, SiteConfigResource, SiteLogsConfig, User } from 'azure-arm-website/lib/models';
import * as fs from 'fs';
import { BasicAuthenticationCredentials } from 'ms-rest';
import * as opn from 'opn';
import * as git from 'simple-git/promise';
import * as vscode from 'vscode';
import KuduClient from 'vscode-azurekudu';
import { DeployResult } from 'vscode-azurekudu/lib/models';
import { DialogResponses} from './DialogResponses';
import { ArgumentError } from './errors';
import * as FileUtilities from './FileUtilities';
import { localize } from './localize';

// Deployment sources supported by Web Apps
const SCM_TYPES: vscode.QuickPickItem[] = [
    { label: 'None', description: '' }, // default scmType config
    { label: 'LocalGit', description: '' }
];

export class SiteWrapper {
    public readonly resourceGroup: string;
    public readonly location: string;
    public readonly name: string;
    public readonly slotName?: string;
    public readonly planResourceGroup: string;
    public readonly planName: string;
    public readonly id: string;
    private readonly _gitUrl: string;

    constructor(site: Site) {
        const matches: RegExpMatchArray | null = site.serverFarmId.match(/\/subscriptions\/(.*)\/resourceGroups\/(.*)\/providers\/Microsoft.Web\/serverfarms\/(.*)/);
        if (!site.id || !site.name || !site.resourceGroup || !site.type || matches === null || matches.length < 4) {
            throw new ArgumentError(site);
        }

        const isSlot: boolean = site.type.toLowerCase() === 'microsoft.web/sites/slots';
        this.id = site.id;
        this.resourceGroup = site.resourceGroup;
        this.location = site.location;
        this.name = isSlot ? site.name.substring(0, site.name.lastIndexOf('/')) : site.name;
        this.slotName = isSlot ? site.name.substring(site.name.lastIndexOf('/') + 1) : undefined;
        // the scm url used for git repo is in index 1 of enabledHostNames, not 0
        this._gitUrl = `${site.enabledHostNames[1]}:443/${site.repositorySiteName}.git`;

        this.planResourceGroup = matches[2];
        this.planName = matches[3];
    }

    public get appName(): string {
        return this.name + (this.slotName ? `-${this.slotName}` : '');
    }

    public async stop(client: WebSiteManagementClient): Promise<void> {
        if (this.slotName) {
            await client.webApps.stopSlot(this.resourceGroup, this.name, this.slotName);
        } else {
            await client.webApps.stop(this.resourceGroup, this.name);
        }
    }

    public async start(client: WebSiteManagementClient): Promise<void> {
        if (this.slotName) {
            await client.webApps.startSlot(this.resourceGroup, this.name, this.slotName);
        } else {
            await client.webApps.start(this.resourceGroup, this.name);
        }
    }

    public async getState(client: WebSiteManagementClient): Promise<string | undefined> {
        const currentSite: Site = this.slotName ?
            await client.webApps.getSlot(this.resourceGroup, this.name, this.slotName) :
            await client.webApps.get(this.resourceGroup, this.name);

        return currentSite.state;
    }

    public async getWebAppPublishCredential(client: WebSiteManagementClient): Promise<User> {
        return this.slotName ?
            await client.webApps.listPublishingCredentialsSlot(this.resourceGroup, this.name, this.slotName) :
            await client.webApps.listPublishingCredentials(this.resourceGroup, this.name);
    }

    public async getSiteConfig(client: WebSiteManagementClient): Promise<SiteConfigResource> {
        return this.slotName ?
            await client.webApps.getConfigurationSlot(this.resourceGroup, this.name, this.slotName) :
            await client.webApps.getConfiguration(this.resourceGroup, this.name);
    }

    public async updateConfiguration(client: WebSiteManagementClient, config: SiteConfigResource): Promise<SiteConfigResource> {
        return this.slotName ?
            await client.webApps.updateConfigurationSlot(this.resourceGroup, this.appName, config, this.slotName) :
            await client.webApps.updateConfiguration(this.resourceGroup, this.appName, config);
    }

    public async getAppServicePlan(client: WebSiteManagementClient): Promise<AppServicePlan> {
        return await client.appServicePlans.get(this.planResourceGroup, this.planName);
    }

    public async deleteSite(client: WebSiteManagementClient, outputChannel: vscode.OutputChannel): Promise<void> {
        const confirmMessage: string = localize('deleteConfirmation', 'Are you sure you want to delete "{0}"?', this.appName);
        if (await vscode.window.showWarningMessage(confirmMessage, DialogResponses.yes, DialogResponses.cancel) !== DialogResponses.yes) {
            return;
        }

        let plan: AppServicePlan | undefined;
        let deletePlan: boolean = false;

        if (!this.slotName) {
            // API calls not necessary for deployment slots
            plan = await this.getAppServicePlan(client);
        }

        if (!this.slotName && plan.numberOfSites < 2) {
            const message: string = localize('deleteLastServicePlan', 'This is the last app in the App Service plan "{0}". Do you want to delete this App Service plan to prevent unexpected charges?', plan.name);
            const input: vscode.MessageItem | undefined = await vscode.window.showWarningMessage(message, DialogResponses.yes, DialogResponses.no, DialogResponses.cancel);
            if (input === undefined) {
                return;
            } else {
                deletePlan = input === DialogResponses.yes;
            }
        }

        outputChannel.show();
        outputChannel.appendLine(localize('Deleting', 'Deleting "{0}"...', this.appName));
        if (this.slotName) {
            await client.webApps.deleteSlot(this.resourceGroup, this.name, this.slotName);
        } else {
            await client.webApps.deleteMethod(this.resourceGroup, this.name, { deleteEmptyServerFarm: deletePlan });
        }
        outputChannel.appendLine(localize('DeleteSucceeded', 'Successfully deleted "{0}".', this.appName));
    }

    public async deployZip(fsPath: string, client: WebSiteManagementClient, outputChannel: vscode.OutputChannel): Promise<void> {
        const warning: string = localize('zipWarning', 'Are you sure you want to deploy to "{0}"? This will overwrite any previous deployment and cannot be undone.', this.appName);
        if (await vscode.window.showWarningMessage(warning, DialogResponses.yes, DialogResponses.cancel) !== DialogResponses.yes) {
            return;
        }

        outputChannel.show();
        const kuduClient: KuduClient = await this.getKuduClient(client);

        let zipFilePath: string;
        let createdZip: boolean = false;
        if (FileUtilities.getFileExtension(fsPath) === 'zip') {
            zipFilePath = fsPath;
        } else if (await FileUtilities.isDirectory(fsPath)) {
            createdZip = true;
            this.log(outputChannel, 'Creating zip package...');
            zipFilePath = await FileUtilities.zipDirectory(fsPath);
        } else {
            throw new Error(localize('NotAZipError', 'Path specified is not a folder or a zip file'));
        }

        try {
            this.log(outputChannel, 'Starting deployment...');
            await kuduClient.pushDeployment.zipPushDeploy(fs.createReadStream(zipFilePath), { isAsync: true });
            await this.waitForDeploymentToComplete(kuduClient, outputChannel);
        } catch (error) {
            // tslint:disable-next-line:no-unsafe-any
            if (error && error.response && error.response.body) {
                // Autorest doesn't support plain/text as a MIME type, so we have to get the error message from the response body ourselves
                // https://github.com/Azure/autorest/issues/1527
                // tslint:disable-next-line:no-unsafe-any
                throw new Error(error.response.body);
            } else {
                throw error;
            }
        } finally {
            if (createdZip) {
                await FileUtilities.deleteFile(zipFilePath);
            }
        }

        this.log(outputChannel, 'Deployment completed.');
    }

    public async localGitDeploy(fsPath: string, client: WebSiteManagementClient, outputChannel: vscode.OutputChannel): Promise<DeployResult | undefined> {
        const kuduClient: KuduClient = await this.getKuduClient(client);
        const pushReject: string = localize('localGitPush', 'Push rejected due to Git history diverging. Force push?');
        const publishCredentials: User = await this.getWebAppPublishCredential(client);

        // credentials for accessing Azure Remote Repo
        const username: string = publishCredentials.publishingUserName;
        const password: string = publishCredentials.publishingPassword;
        const remote: string = `https://${username}:${password}@${this._gitUrl}`;
        const localGit: git.SimpleGit = git(fsPath);
        try {
            const status: git.StatusResult = await localGit.status();
            if (status.files.length > 0) {
                const uncommit: string = localize('localGitUncommit', '{0} uncommitted change(s) in local repo "{1}"', status.files.length, fsPath);
                vscode.window.showWarningMessage(uncommit);
            }
            await localGit.push(remote, 'HEAD:master');
        } catch (err) {
            // tslint:disable-next-line:no-unsafe-any
            if (err.message.indexOf('spawn git ENOENT') >= 0) {
                await this.showInstallPrompt();
                return undefined;
            } else if (err.message.indexOf('error: failed to push') >= 0) { // tslint:disable-line:no-unsafe-any
                const input: vscode.MessageItem | undefined = await vscode.window.showErrorMessage(pushReject, DialogResponses.yes, DialogResponses.cancel);
                if (input === DialogResponses.yes) {
                    await (<(remote: string, branch: string, options: object) => Promise<void>>localGit.push)(remote, 'HEAD:master', { '-f': true });
                    // Ugly casting neccessary due to bug in simple-git. Issue filed:
                    // https://github.com/steveukx/git-js/issues/218
                } else {
                    return undefined;
                }
            } else {
                throw err;
            }
        }
        return await this.waitForDeploymentToComplete(kuduClient, outputChannel);
    }

    public async isHttpLogsEnabled(client: WebSiteManagementClient): Promise<boolean> {
        const logsConfig: SiteLogsConfig = this.slotName ? await client.webApps.getDiagnosticLogsConfigurationSlot(this.resourceGroup, this.name, this.slotName) :
            await client.webApps.getDiagnosticLogsConfiguration(this.resourceGroup, this.name);
        return logsConfig.httpLogs && logsConfig.httpLogs.fileSystem && logsConfig.httpLogs.fileSystem.enabled;
    }

    public async enableHttpLogs(client: WebSiteManagementClient): Promise<void> {
        const logsConfig: SiteLogsConfig = {
            location: this.location,
            httpLogs: {
                fileSystem: {
                    enabled: true,
                    retentionInDays: 7,
                    retentionInMb: 35
                }
            }
        };

        if (this.slotName) {
            await client.webApps.updateDiagnosticLogsConfigSlot(this.resourceGroup, this.name, logsConfig, this.slotName);
        } else {
            await client.webApps.updateDiagnosticLogsConfig(this.resourceGroup, this.name, logsConfig);
        }
    }

<<<<<<< HEAD
    public async editScmType(client: WebSiteManagementClient): Promise<string | undefined> {
=======
    public async getKuduClient(client: WebSiteManagementClient): Promise<KuduClient> {
        const user: User = await this.getWebAppPublishCredential(client);
        if (!user.publishingUserName || !user.publishingPassword) {
            throw new ArgumentError(user);
        }

        const cred: BasicAuthenticationCredentials = new BasicAuthenticationCredentials(user.publishingUserName, user.publishingPassword);

        return new KuduClient(cred, `https://${this.appName}.scm.azurewebsites.net`);
    }

    public async editScmType(client: WebSiteManagementClient): Promise<string> {
>>>>>>> a7c51b69
        const config: SiteConfigResource = await this.getSiteConfig(client);
        const newScmType: string = await this.showScmPrompt(config.scmType);
        // returns the updated scmType
        return newScmType ? await this.updateScmType(client, config, newScmType) : undefined;
    }

    private async showScmPrompt(currentScmType: string): Promise<string | undefined> {
        const placeHolder: string = localize('scmPrompt', 'Current deployment source is "{0}".  Select a new source.', currentScmType);
        const scmQuickPicks: vscode.QuickPickItem[] = [];
        // generate quickPicks to not include current type
        for (const scmQuickPick of SCM_TYPES) {
            if (scmQuickPick.label !== currentScmType) {
                scmQuickPicks.push(scmQuickPick);
            }
        }

        const quickPick: vscode.QuickPickItem = await vscode.window.showQuickPick(scmQuickPicks, { placeHolder: placeHolder });
        return quickPick ? quickPick.label : undefined;
    }

    private async waitForDeploymentToComplete(kuduClient: KuduClient, outputChannel: vscode.OutputChannel, pollingInterval: number = 5000): Promise<DeployResult> {
        // Unfortunately, Kudu doesn't provide a unique id for a deployment right after it's started
        // However, Kudu only supports one deployment at a time, so 'latest' will work in most cases
        let deploymentId: string = 'latest';
        let deployment: DeployResult = await kuduClient.deployment.getResult(deploymentId);
        while (!deployment.complete) {
            if (!deployment.isTemp && deployment.id) {
                // Switch from 'latest' to the permanent/unique id as soon as it's available
                deploymentId = deployment.id;
            }

            if (deployment.progress) {
                this.log(outputChannel, deployment.progress);
            }

            await new Promise((resolve: () => void): void => { setTimeout(resolve, pollingInterval); });
            deployment = await kuduClient.deployment.getResult(deploymentId);
        }

        return deployment;
    }

    private log(outputChannel: vscode.OutputChannel, message: string): void {
        outputChannel.appendLine(`${(new Date()).toLocaleTimeString()} ${this.appName}: ${message}`);
    }

    private async updateScmType(client: WebSiteManagementClient, config: SiteConfigResource, scmType: string): Promise<string | undefined> {
        config.scmType = scmType;
        // to update one property, a complete config file must be sent
        const newConfig: SiteConfigResource = await this.updateConfiguration(client, config);
        return newConfig.scmType;
    }

    private async showInstallPrompt(): Promise<void> {
        const installString: string = 'Install';
        const input: string | undefined = await vscode.window.showErrorMessage('Git must be installed to use Local Git Deploy.', installString);
        if (input === installString) {
            // tslint:disable-next-line:no-unsafe-any
            opn('https://git-scm.com/downloads');
        }
    }
}<|MERGE_RESOLUTION|>--- conflicted
+++ resolved
@@ -244,9 +244,6 @@
         }
     }
 
-<<<<<<< HEAD
-    public async editScmType(client: WebSiteManagementClient): Promise<string | undefined> {
-=======
     public async getKuduClient(client: WebSiteManagementClient): Promise<KuduClient> {
         const user: User = await this.getWebAppPublishCredential(client);
         if (!user.publishingUserName || !user.publishingPassword) {
@@ -258,8 +255,7 @@
         return new KuduClient(cred, `https://${this.appName}.scm.azurewebsites.net`);
     }
 
-    public async editScmType(client: WebSiteManagementClient): Promise<string> {
->>>>>>> a7c51b69
+    public async editScmType(client: WebSiteManagementClient): Promise<string | undefined> {
         const config: SiteConfigResource = await this.getSiteConfig(client);
         const newScmType: string = await this.showScmPrompt(config.scmType);
         // returns the updated scmType
