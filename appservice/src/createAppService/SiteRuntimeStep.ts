--- conflicted
+++ resolved
@@ -86,28 +86,20 @@
         // this is to flatten the runtimes to one array
     }
 
-<<<<<<< HEAD
-    private sortQuickPicksByRuntime(runtimeQuickPicks: IAzureQuickPickItem<ILinuxRuntimeStack>[], runtimeRecommendations: string[]): IAzureQuickPickItem<ILinuxRuntimeStack>[] {
-        return runtimeQuickPicks.sort((ti1: IAzureQuickPickItem<ILinuxRuntimeStack>, ti2: IAzureQuickPickItem<ILinuxRuntimeStack>) => {
-            const index1: number = runtimeRecommendations.findIndex((runtime: string) => ti1.data.name.includes(runtime.toLocaleLowerCase()));
-            const index2: number = runtimeRecommendations.findIndex((runtime: string) => ti2.data.name.includes(runtime.toLocaleLowerCase()));
+    private sortQuickPicksByRuntime(runtimeQuickPicks: IAzureQuickPickItem<ApplicationStack>[], runtimeRecommendations: string[]): IAzureQuickPickItem<ApplicationStack>[] {
+        return runtimeQuickPicks.sort((ti1: IAzureQuickPickItem<ApplicationStack>, ti2: IAzureQuickPickItem<ApplicationStack>) => {
+            const name1: string = nonNullProp(ti1.data, 'name');
+            const name2: string = nonNullProp(ti2.data, 'name');
+            const index1: number = runtimeRecommendations.findIndex((runtime: string) => name1.includes(runtime.toLocaleLowerCase()));
+            const index2: number = runtimeRecommendations.findIndex((runtime: string) => name2.includes(runtime.toLocaleLowerCase()));
 
             if (index1 > -1) {
                 return -1;
             } else if (index2 > -1) {
                 return 1;
             } else {
-                return ti1.data.name.localeCompare(ti2.data.name);
+                return name1.localeCompare(name2);
             }
         });
-=======
-    private sortQuickPicksByRuntime(runtimeItems: IAzureQuickPickItem<ApplicationStack>[], recommendedRuntimes: string[]): IAzureQuickPickItem<ApplicationStack>[] {
-        function getPriority(item: IAzureQuickPickItem<ApplicationStack>): number {
-
-            const index: number = recommendedRuntimes.findIndex((runtime: string) => nonNullProp(item.data, 'name').includes(runtime));
-            return index === -1 ? recommendedRuntimes.length : index;
-        }
-        return runtimeItems.sort((a: IAzureQuickPickItem<ApplicationStack>, b: IAzureQuickPickItem<ApplicationStack>) => getPriority(a) - getPriority(b));
->>>>>>> afc90ad5
     }
 }